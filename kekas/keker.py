import warnings
from collections import defaultdict
from pathlib import Path
from typing import Callable, Dict, List, Optional, Tuple, Type, Union

import numpy as np
import torch
from torch.optim import SGD, Optimizer
from torch.utils.data import DataLoader

from .callbacks import (
    Callback,
    Callbacks,
    CheckpointSaverCallback,
    EarlyStoppingCallback,
    LRFinder,
    MetricsCallback,
    OneCycleLR,
    PredictionsSaverCallback,
    ProgressBarCallback,
    SimpleLossCallback,
    SimpleOptimizerCallback,
    SimpleSchedulerCallback,
    TBLogger,
)
from .data import DataOwner
from .parallel import DataParallelCriterion, DataParallelModel
from .utils import DotDict, freeze, freeze_to, load_state_dict, plot_tensorboard_log, unfreeze

try:
    from apex import amp
except ImportError as e:
    warnings.warn(
        f'Error "{e}" during importing apex library. To use mixed precison'
        " you should install it from https://github.com/NVIDIA/apex"
    )


class Keker:
    """ The class serving the whole train-val-predict process.

    Args:
        model: The neural network for train/val/predict.
        dataowner: The namedtuple container of train/val/test dataloaders.
        criterion: The loss function or the dict {'name': loss function}
            in case of multiple loss setup. If multiple loss is using,
            loss_cb should be provided.
            (ex. : torch.nn.CrossEntropyLoss(),
            {"ce": torch.nn.CrossEntropyLoss(), "bce": torch.nn.BCE()})
        tarket_key: The target/label key for batch-dict from dataloader.
            The dataloader returns batch as a dict on each iteration,
            that contains input data and target labels. This is key is for
            access to target labels in this dict.
        preds_key: The key for dict from self.step() functions.
            The self.step() function returns dict of predictions on each batch.
            This key is for access to predictions in this dict.
            This attribute is optional in default behavior but coulb be used
            in case of using custom callbacks.
        metrics: {"name": metric_function} dict, that contains callable metrics
            for calculating. The metric takes prediction and target
            tensors as parameters, and returns float.
            For examples see kekas.metrics module.
        opt: pytorch Optimizer class (ex. torch.optim.SGD, torch.optm.Adam, etc)
            This optimizer will be used as default during training.
            Default optimizer is torch.optim.SGD.
        opt_params: The kwargs dict for optimizer initialization.
            It should contain any optimizer param you want EXCEPT learning rate,
            learing rate is specified in self.kek* methods.
        device: The torch.device when you want to put your model
        step_fn: The function that will be called at every batch of your data.
            Take a `self` as a parameter. In this function you define
            what you do with your batch. You get access to batch through
            self._state.core.batch object. Batch is a dict returned from your
            dataloader, and its key and values are specified in reader_function
            for DataKek.
            Return a dict that should contain batch predictions with access
            by `preds_key`.
            For example see self.default_step method and example ipynbs.
        loss_cb: The Callback for loss calculation. Define how to calculate loss
            and store loss value in self._state.core.loss attr.
            Default loss callback is SimpleLossCallback.
            For examples see kekas.callbacks.
        opt_cb: The Callback for optimizer applying.
            Default optimizer callback is SimpleOptimizerCallback.
            For examples see kekas.callbacks.
        callbacks: custom Callbacks thet will be applied before the core ones.
            For examples see example ipynbs.
    """

    def __init__(
        self,
        model: torch.nn.Module,
        dataowner: Optional[DataOwner] = None,
        criterion: Optional[Union[torch.nn.Module, Dict[str, torch.nn.Module]]] = None,
        target_key: str = "label",
        preds_key: str = "preds",
        metrics: Optional[Dict[str, Callable]] = None,
        opt: Optional[torch.optim.Optimizer] = None,
        opt_params: Optional[Dict] = None,
        device: Optional[torch.device] = None,
        step_fn: Optional[Callback] = None,
        loss_cb: Optional[Callback] = None,
        opt_cb: Optional[Callback] = None,
        callbacks: Optional[Union[List, Callbacks]] = None,
    ) -> None:

        # The state is an object that stores many variables and represents
        # the state of your train-val-predict pipeline. state passed to every
        # callback call.
        # You can use it as a container for your custom variables, but
        # DO NOT USE the 'core' attrubute, because all kekers variables are
        # there
        #
        self.state = DotDict()
        self.state.core = DotDict()

        self.state.core.model = model
        self.state.core.dataowner = dataowner or DataOwner(None, None, None)

        self.target_key = target_key
        self.preds_key = preds_key

        self.state.core.criterion = criterion

        self.state.core.parallel = False
        if torch.cuda.device_count() > 1:
            self.state.core.model = DataParallelModel(self.state.core.model)
            if self.state.core.criterion is not None:
                if isinstance(self.state.core.criterion, dict):
                    self.state.core.criterion = {
                        k: DataParallelCriterion(v) for k, v in self.state.core.criterion.items()
                    }
                else:
                    self.state.core.criterion = DataParallelCriterion(self.state.core.criterion)
            self.state.core.parallel = True

        self.opt = opt or SGD
        self.opt_params = opt_params or {}
        self.device = device or torch.device("cuda" if torch.cuda.is_available() else "cpu")
        self.state.core.model.to(self.device)

        self.step_fn = step_fn or self.default_step_fn

        # the core callbacks for train-val-predict are determined here.
        # the order of callbacks is matters!
        if loss_cb is not None:
            loss_cb = loss_cb(target_key, self.preds_key)
        else:
            loss_cb = SimpleLossCallback(target_key, self.preds_key)

        opt_cb = opt_cb or SimpleOptimizerCallback()
        metrics_cb = MetricsCallback(target_key, self.preds_key, metrics)

        callbacks = callbacks or []
        self.core_callbacks = callbacks + [
            loss_cb,
            metrics_cb,
            opt_cb,
            ProgressBarCallback(),
        ]
        callbacks = self.core_callbacks[:]

        self.callbacks = Callbacks(callbacks)

        self.state.core.checkpoint = ""

        # The number of batch in dataloader for iteration stop,
        # determined in self.kek* methods.
        self.state.core.stop_iter = None

        # flag for train stop after batch.
        self.state.core.stop_epoch = False

        # flag for stop the whole train, used for early stopping.
        self.state.core.stop_train = False

        # The scheduler attribute. Scheduler is determined in self.kek* methods.
        self.state.core.sched = None

        # Flag for logger callback
        self.state.core.do_log = False

        # Predictions variable
        self.state.core.preds = None

        # FP16 flag
        self.state.core.use_fp16 = False

<<<<<<< HEAD
    def kek(self,
            lr: float,
            epochs: int,
            skip_val: bool = False,
            opt: Optional[Optimizer] = None,
            opt_params: Optional[Dict] = None,
            sched: Optional[Callable] = None,
            sched_params: Optional[Dict] = None,
            reduce_metric: Optional[str] = None,
            stop_iter: Optional[int] = None,
            logdir: Optional[Union[str, Path]] = None,
            cp_saver_params: Optional[Dict] = None,
            early_stop_params: Optional[Dict] = None) -> None:
=======
    def kek(
        self,
        lr: float,
        epochs: int,
        skip_val: bool = False,
        opt: Optional[Optimizer] = None,
        opt_params: Optional[Dict] = None,
        sched: Optional[Callable] = None,
        sched_params: Optional[Dict] = None,
        stop_iter: Optional[int] = None,
        logdir: Optional[Union[str, Path]] = None,
        cp_saver_params: Optional[Dict] = None,
        early_stop_params: Optional[Dict] = None,
    ) -> None:
>>>>>>> f5bd1f42
        """Kek your model to the moon!

        Conducts a standard train-val procedure with several options for
        customization.

        Args:
            lr: learining rate
            epochs: number of epochs to train
            opt: torch optimizer. If specified, than specified optimizer will be
                used for this train-val procedure, else the default one.
            opt_params: The kwargs dict for custom optimizer initialization.
                It should contain any opt params you want EXCEPT learning rate,
                Can be defined even for default optimizer.
            sched: optional pytorch scheduler class. If specified, sched_params
                must be specified too.
                Ex: torch.optim.lr_scheduler.StepLR.
            sched_params: kwargs dict parameters for scheduler
            reduce_metric: metric to track if sched is ReduceLROnPlateau
            stop_iter: number of batch when you want to end an epoch
            logdir: If provided, the TBLogger will be created and tensorboard
                logs will be written in this directory.
                For more info see kekas.callbacks.TBLogger and example ipynb's.
            cp_saver_params: kwargs dict parameters for CheckpointSaverCallback.
                If provided, then a CheckpointSaverCallback will be created.
                For more info see kekas.callbacks.CheckpointSaverCallback
                and example ipynb's.
            early_stop_params: kwargs dict parameters for EarlyStoppingCallback.
                If provided, then a EarlyStoppingCallback will be created.
                For more info see kekas.callbacks.EarlyStoppingCallback
                and example ipynb's.
        """

        # check if criterion exists
        if self.state.core.criterion is None:
            raise Exception("Keker needs criterion. " "Reinitialize Keker with one.")

        # check if dataowner exists
        if self.state.core.dataowner.train_dl is None:
            raise Exception("Keker needs Dataowner. " "Reinitialize Keker with one.")

        if stop_iter:
            self.state.core.stop_iter = stop_iter

        # save callbacks
        callbacks = self.callbacks

        opt = opt or self.opt
        opt_params = opt_params or self.opt_params
        params = (p for p in self.state.core.model.parameters() if p.requires_grad)
        self.state.core.opt = opt(params=params, lr=lr, **opt_params)

        if self.state.core.use_fp16:
            _, self.state.core.opt = amp.initialize(
                self.state.core.model, self.state.core.opt, **self.state.core.amp_params
            )

        if sched:
            sched_params = sched_params or {}
            self.state.core.sched = sched(optimizer=self.state.core.opt, **sched_params)
            sched_cb = SimpleSchedulerCallback(
                    sched=self.state.core.sched,
                    metric=reduce_metric
            )
            self.callbacks = Callbacks(self.callbacks.callbacks + [sched_cb])

        if logdir:
            self.state.core.do_log = True
            self.state.core.batch_metrics = defaultdict(dict)
            self.state.core.epoch_metrics = defaultdict(dict)
            tboard_cb = TBLogger(logdir)
            self.callbacks = Callbacks(self.callbacks.callbacks + [tboard_cb])

        cp_saver_params = cp_saver_params or {}
        if cp_saver_params:
            cp_saver_cb = CheckpointSaverCallback(**cp_saver_params)
            self.callbacks = Callbacks(self.callbacks.callbacks + [cp_saver_cb])

        early_stop_params = early_stop_params or {}
        if early_stop_params:
            early_stop_cb = EarlyStoppingCallback(**early_stop_params)
            self.callbacks = Callbacks(self.callbacks.callbacks + [early_stop_cb])

        # try-finally to properly close progress bar and restore callbacks
        try:
            self.callbacks.on_train_begin(self.state)

            for epoch in range(epochs):
                self.set_mode("train")
                self._run_epoch(epoch, epochs)

                if not skip_val:
                    self.set_mode("val")
                    self._run_epoch(epoch, epochs)

                if self.state.core.stop_train:
                    self.state.core.stop_train = False
                    print(f"Early stopped on {epoch + 1} epoch")
                    break

            self.callbacks.on_train_end(self.state)
        finally:
            self.state.core.pbar.close()
            self.state.core.do_log = False
            self.callbacks = callbacks

    def kek_one_cycle(
        self,
        max_lr: float,
        cycle_len: int,
        momentum_range: Tuple[float, float] = (0.95, 0.85),
        div_factor: float = 25,
        increase_fraction: float = 0.3,
        opt: Optional[Optimizer] = None,
        opt_params: Optional[Dict] = None,
        logdir: Optional[Union[str, Path]] = None,
        cp_saver_params: Optional[Dict] = None,
        early_stop_params: Optional[Dict] = None,
    ) -> None:
        """Kek your model to the moon with One Cycle policy!

        Conducts a one-cycle train-val procedure with several options for
        customization.
        For info about One Cycle policy please see:
        https://arxiv.org/abs/1803.09820
        https://sgugger.github.io/the-1cycle-policy.html

        Args:
            max_lr: the maximum learning rate that will be achieved during
                training process
            cycle_len: the number of full passes through the training dataset.
                It is quite similar to epochs number
            momentum_range: the range of optimizers momentum changes
            div_factor: is equal to max_lr / min_lr during one-cycle training
            increase_fraction: the fraction of the whole iterations during which
                the learning rate will increase
            opt: torch optimizer. If specified, than specified optimizer will be
                used for this train-val procedure, else the default one.
            opt_params: The kwargs dict for custom optimizer initialization.
                It should contain any opt params you want EXCEPT learning rate,
                Can be defined even for default optimizer.
            logdir: If provided, the TBLogger will be created and tensorboard
                logs will be written in this directory.
                For more info see kekas.callbacks.TBLogger and example ipynb's.
            cp_saver_params: kwargs dict parameters for CheckpointSaverCallback.
                If provided, then a CheckpointSaverCallback will be created.
                For more info see kekas.callbacks.CheckpointSaverCallback
                and example ipynb's.
            early_stop_params: kwargs dict parameters for EarlyStoppingCallback.
                If provided, then a EarlyStoppingCallback will be created.
                For more info see kekas.callbacks.EarlyStoppingCallback
                and example ipynb's.
        """

        callbacks = self.callbacks

        # temporarily add OneCycle callback
        len_loader = len(self.state.core.dataowner.train_dl)
        one_cycle_cb = OneCycleLR(
            max_lr, cycle_len, len_loader, momentum_range, div_factor, increase_fraction
        )

        try:
            self.callbacks = Callbacks(callbacks.callbacks + [one_cycle_cb])

            self.kek(
                lr=max_lr,
                epochs=cycle_len,
                opt=opt,
                opt_params=opt_params,
                logdir=logdir,
                cp_saver_params=cp_saver_params,
                early_stop_params=early_stop_params,
            )
        finally:
            # set old callbacks without OneCycle
            self.callbacks = callbacks

    def kek_lr(
        self,
        final_lr: float,
        logdir: Union[str, Path],
        init_lr: float = 1e-6,
        n_steps: Optional[int] = None,
        opt: Optional[Optimizer] = None,
        opt_params: Optional[Dict] = None,
    ) -> None:
        """Help you kek your model to the moon by finding "optimal" lr!

        Conducts the learning rate find procedure.
        For info please see:
        https://arxiv.org/abs/1803.09820
        https://sgugger.github.io/how-do-you-find-a-good-learning-rate.html

        Args:
            final_lr: the learning rate at the end of the lr find process
            logdir: the directory for tensorboard logs, that will allow you
                analyze the loss dynamic.
            init_lr: the learning rate at the start of the lr find process
            n_steps: the number of iterations of lr find process. If provided
                finding process will stop at this iteration, else lr find
                process will last one epoch
            opt: torch optimizer. If specified, than specified optimizer will be
                used for this train-val procedure, else the default one.
            opt_params: The kwargs dict for custom optimizer initialization.
                It should contain any opt params you want EXCEPT learning rate,
                Can be defined even for default optimizer.
        """

        logdir = Path(logdir)
        logdir.mkdir(exist_ok=True)
        tmp_cp = logdir / "tmp.h5"
        self.save(tmp_cp)

        len_loader = len(self.state.core.dataowner.train_dl)
        n_steps = n_steps if n_steps is not None else len_loader
        n_epochs = max(1, int(np.ceil(n_steps / len_loader)))

        callbacks = self.callbacks

        try:
            lrfinder_cb = LRFinder(final_lr=final_lr, init_lr=init_lr, n_steps=n_steps)

            self.callbacks = Callbacks(self.core_callbacks + [lrfinder_cb])
            self.kek(
                lr=init_lr,
                epochs=n_epochs,
                skip_val=True,
                logdir=logdir,
                opt=opt,
                opt_params=opt_params,
            )
        finally:
            self.callbacks = callbacks
            self.load(tmp_cp)
            tmp_cp.unlink()

    def _run_epoch(self, epoch: int, epochs: int) -> None:
        """Run one epoch of train-val procedure

        Args:
            epoch: number of the current epoch
            epochs: total number of epochs
        """
        self.callbacks.on_epoch_begin(epoch, epochs, self.state)

        with torch.set_grad_enabled(self.is_train):
            for i, batch in enumerate(self.state.core.loader):
                self.callbacks.on_batch_begin(i, self.state)

                self.state.core.batch = self.to_device(batch)

                self.state.core.out = self.step()

                self.callbacks.on_batch_end(i, self.state)

                if (
                    self.state.core.stop_iter
                    and self.state.core.mode == "train"
                    and i == self.state.core.stop_iter - 1
                ):
                    # break only in train mode and if early stop is set
                    self.state.core.stop_epoch = True

                if self.state.core.stop_epoch:
                    self.state.core.stop_epoch = False
                    # st()
                    break

        self.callbacks.on_epoch_end(epoch, self.state)

        if self.state.core.checkpoint:
            self.save(self.state.core.checkpoint)
            self.state.core.checkpoint = ""

    @staticmethod
    def default_step_fn(model: torch.nn.Module, batch: Dict[str, torch.Tensor]) -> torch.Tensor:
        """Determine what your model will do with your data.

        Args:
            model: the pytorch module to pass input in
            batch: the batch of data from the DataLoader

        Returns:
            The models forward pass results
        """
        inp = batch["image"]
        return model(inp)

    def step(self) -> Dict[str, torch.Tensor]:
        """The step function that calls each iteration.
        Wraps the self.step_fn to provide a dict of predictions

        Returns:
            the dict that contains prediction tensor for the batch.
        """
        preds = self.step_fn(model=self.state.core.model, batch=self.state.core.batch)

        return {self.preds_key: preds}

    def predict(self, savepath: Optional[Union[str, Path]] = None) -> Union[None, np.ndarray]:
        """Infer the model on test dataloader and saves prediction as numpy array

        Args:
            savepath: the directory to save predictions. If not passed,
                the method will return a numpy array of predictions.
        """
        return self.predict_loader(loader=self.state.core.dataowner.test_dl, savepath=savepath)

    def predict_loader(
        self, loader: DataLoader, savepath: Optional[Union[str, Path]] = None
    ) -> Union[None, np.ndarray]:
        """Infer the model on dataloader and saves prediction as numpy array

        Args:
            loader: the dataloader for generating predictions
            savepath: the directory to save predictions. If not passed,
                the method will return a numpy array of predictions.
        """
        callbacks = self.callbacks

        tmp_callbacks = Callbacks(
            [ProgressBarCallback(), PredictionsSaverCallback(savepath, self.preds_key)]
        )

        self.callbacks = tmp_callbacks

        self.state.core.mode = "test"
        self.state.core.loader = loader
        self.state.core.model.eval()
        with torch.set_grad_enabled(False):
            self._run_epoch(1, 1)

        self.callbacks = callbacks

        preds = self.state.core.preds
        self.state.core.preds = None
        return preds

    def predict_tensor(
        self, tensor: Type[torch.Tensor], to_numpy: bool = False
    ) -> Union[Type[torch.Tensor], np.ndarray]:
        """Infer the model on one torch Tensor.

        Args:
            tensor: torch tensor to predict on.
                Should has [batch_size, *(one_sample_shape)] shape
            to_numpy: if True, converts predictions to numpy array

        Returns:
            Predictions on input tensor.
        """
        tensor = tensor.to(self.device)
        with torch.set_grad_enabled(False):
            self.set_mode("test")
            preds = self.state.core.model(tensor)

            # dataparallel workaround
            if isinstance(preds, list):
                preds = torch.cat(preds)
        if to_numpy:
            preds = preds.cpu().numpy()
        return preds

    def predict_array(
        self, array: np.ndarray, to_numpy: bool = False
    ) -> Union[Type[torch.Tensor], np.ndarray]:
        """Infer the model on one numpy array.

        Args:
            array: numpy array to predict on.
                Should has [batch_size, *(one_sample_shape)] shape
            to_numpy: if True, converts predictions to numpy array

        Returns:
            Predictions on input tensor.
        """
        tensor = torch.from_numpy(array)
        return self.predict_tensor(tensor, to_numpy)

    def TTA(
        self,
        loader: DataLoader,
        tfms: Union[List, Dict],
        savedir: Union[str, Path],
        prefix: str = "preds",
    ) -> None:
        """Conduct the test-time augmentations procedure.

        Create predictions for each set of provided transformations and saves
        each prediction in savedir as a numpy arrays.

        Args:
            loader: loader to predict
            tfms: the list with torchvision.transforms or
                  the dict with {"name": torchvision.transforms} pairs.
                  List indexes or dict keys will be used for generating
                  predictions names.
            savedir: the directory to save predictions
            prefix: the prefix for predictions files names
        """
        if isinstance(tfms, dict):
            names = [f"{prefix}_{k}.npy" for k in tfms]
            tfms = tfms.values()
        elif isinstance(tfms, list):
            names = [f"{prefix}_{i}.npy" for i in range(len(tfms))]
        else:
            raise ValueError(f"Transforms should be List or Dict, " f"got {type(tfms)}")

        default_tfms = loader.dataset.transforms
        for name, tfm in zip(names, tfms):
            loader.dataset.transforms = tfm
            savepath = Path(savedir) / name
            self.predict_loader(loader, savepath)
        loader.dataset.transforms = default_tfms

    def save(self, savepath: Union[str, Path]) -> None:
        """Save models state dict on the specified path.

        Args:
            savepath: the path to save the state dict.
        """
        savepath = Path(savepath)
        savepath.parent.mkdir(exist_ok=True)
        torch.save(self.state.core.model.state_dict(), savepath)

    def load(self, loadpath: Union[str, Path], skip_wrong_shape: bool = False) -> None:
        """Loads models state dict from the specified path.

        Args:
            loadpath: the path from which the state dict will be loaded.
            skip_wrong_shape: If False, will raise an exception if checkpoints
                weigths shape doesn't match models weights shape.
                If True, will skip unmatched weights and load only matched.
        """
        loadpath = Path(loadpath)
        checkpoint = torch.load(loadpath, map_location=lambda storage, loc: storage)

        # workaround DataParallelModel
        if (
            not isinstance(self.state.core.model, DataParallelModel)
            and "module." in list(checkpoint.keys())[0]
        ):
            # [7:] is to skip 'module.' in group name
            checkpoint = {k[7:]: v for k, v in checkpoint.items()}

        load_state_dict(
            model=self.state.core.model, state_dict=checkpoint, skip_wrong_shape=skip_wrong_shape,
        )

    def to_device(self, batch: Dict[str, torch.Tensor]) -> Dict[str, torch.Tensor]:
        """Moves tensors in batch to self.device.

        Args:
            batch: the batch dict.

        Returns:
            The batch dict with tensors on self.device.
        """
        res = {}
        for k, v in batch.items():
            if isinstance(v, dict):
                v = self.to_device(v)
            else:
                if hasattr(v, "to"):
                    v = v.to(self.device)
            res[k] = v

        return res

    def to_fp16(self, **amp_params):
        """Use NVIDIA apex library for mixed precision training.
        After calling this method, all operations will be used in mixed precision.

        Returns:
            self
        """
        amp_params = dict({"opt_level": "O1", "verbosity": 0}, **amp_params)
        self.state.core.amp_params = amp_params
        self.state.core.model = amp.initialize(self.state.core.model, **amp_params)
        self.state.core.use_fp16 = True
        return self

    def set_mode(self, mode: str) -> None:
        """Set the model to train or val and switch dataloaders

        Args:
            mode: 'train', 'val' or 'test', the mode of training procedure.
        """
        if mode == "train":
            self.state.core.model.train()
            self.state.core.loader = self.state.core.dataowner.train_dl
        elif mode == "val":
            self.state.core.model.eval()
            self.state.core.loader = self.state.core.dataowner.val_dl
        elif mode == "test":
            self.state.core.model.eval()
            self.state.core.loader = self.state.core.dataowner.test_dl
        self.state.core.mode = mode

    def freeze_to(self, n: int, freeze_bn: bool = False, model_attr: Optional[str] = None) -> None:
        """Freeze model or model's part till specified layer.

        Args:
            n: the layer number to freeze to
            freeze_bn: if True batchnorm layers will be frozen too
            model_attr: the name of the model attribute if you want to specify
                when you want to freeze layers.
                For examples see example ipynb's.
        """

        module = self.get_model_attr(model_attr)
        freeze_to(module, n, freeze_bn)

    def freeze(self, freeze_bn: bool = False, model_attr: Optional[str] = None) -> None:
        """Freeze model or model's part till the last layer

        Args:
            freeze_bn: if True batchnorm layers will be frozen too
            model_attr: the name of the model attribute if you want to specify
                when you want to freeze layers.
                For examples see example ipynb's.
        """
        module = self.get_model_attr(model_attr)
        freeze(module, freeze_bn)

    def unfreeze(self, model_attr: Optional[str] = None) -> None:
        """Unfreeze all model or model's part layers.

        Args:
            model_attr: the name of the model attribute if you want to specify
                when you want to freeze layers.
                For examples see example ipynb's.
        """
        module = self.get_model_attr(model_attr)
        unfreeze(module)

    def get_model_attr(self, model_attr: Union[str, None]) -> torch.nn.Module:
        """Get models attribute by name or return the model if name is None.

        Args:
            model_attr: models attribute name to get. If none, than the model
                will be returned.

        Returns:
            The models attribute or the model itself.
        """
        if self.state.core.parallel:
            model = self.state.core.model.module
        else:
            model = self.state.core.model

        if model_attr is not None:
            module = getattr(model, model_attr)
        else:
            module = model
        return module

    def add_callbacks(self, callbacks: List[Callback]) -> None:
        """Add callbacks to the beginning of self.callbacks"""
        self.callbacks = Callbacks(callbacks + self.callbacks.callbacks)

    @staticmethod
    def plot_kek(
        logdir: Union[str, Path],
        step: Optional[str] = "batch",
        metrics: Optional[List[str]] = None,
        height: Optional[int] = None,
        width: Optional[int] = None,
    ) -> None:
        """Plots your keks results in Jupyter Notebook.

        Args:
            logdir: the logdir that was specified during kek.
            step: 'batch' or 'epoch' - what logs to show: for batches or
                for epochs
            metrics: list of metrics to plot. The loss should be specified as
                'loss', learning rate = 'lr' and other metrics should be
                specified as names in metrics dict that was specified during kek
            height: the height of the whole resulting plot
            width: the width of the whole resulting plot

        """
        assert step in ["batch", "epoch"], (
            f"Step should be either 'batch' or" f"'epoch', got '{step}'"
        )
        plot_tensorboard_log(logdir, step, metrics, height, width)

    @staticmethod
    def plot_kek_lr(
        logdir: Union[str, Path], height: Optional[int] = None, width: Optional[int] = None,
    ) -> None:
        """Plots learing rate finding results in Jupyter Notebook
        Args:
            logdir: the logdir that was specified during kek_lr.
            height: the height of the whole resulting plot
            width: the width of the whole resulting plot
        """
        step = "batch"
        metrics = ["loss", "lr"]
        plot_tensorboard_log(logdir, step, metrics, height, width)

    @property
    def is_train(self) -> bool:
        return self.state.core.mode == "train"<|MERGE_RESOLUTION|>--- conflicted
+++ resolved
@@ -186,7 +186,6 @@
         # FP16 flag
         self.state.core.use_fp16 = False
 
-<<<<<<< HEAD
     def kek(self,
             lr: float,
             epochs: int,
@@ -199,23 +198,8 @@
             stop_iter: Optional[int] = None,
             logdir: Optional[Union[str, Path]] = None,
             cp_saver_params: Optional[Dict] = None,
-            early_stop_params: Optional[Dict] = None) -> None:
-=======
-    def kek(
-        self,
-        lr: float,
-        epochs: int,
-        skip_val: bool = False,
-        opt: Optional[Optimizer] = None,
-        opt_params: Optional[Dict] = None,
-        sched: Optional[Callable] = None,
-        sched_params: Optional[Dict] = None,
-        stop_iter: Optional[int] = None,
-        logdir: Optional[Union[str, Path]] = None,
-        cp_saver_params: Optional[Dict] = None,
-        early_stop_params: Optional[Dict] = None,
-    ) -> None:
->>>>>>> f5bd1f42
+            early_stop_params: Optional[Dict] = None
+        ) -> None:
         """Kek your model to the moon!
 
         Conducts a standard train-val procedure with several options for
